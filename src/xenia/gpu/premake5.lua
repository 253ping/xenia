--- conflicted
+++ resolved
@@ -28,14 +28,10 @@
     "dxbc",
     "fmt",
     "glslang-spirv",
+    "snappy",
     "xenia-base",
     "xenia-gpu",
-<<<<<<< HEAD
     "xenia-ui-vulkan",
-=======
-    "xenia-ui",
-    "xenia-ui-spirv",
->>>>>>> 7977d7ab
   })
   defines({
   })
