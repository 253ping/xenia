--- conflicted
+++ resolved
@@ -180,7 +180,7 @@
   kD24FS8 = 1,
 };
 
-// Subset of a2xx_sq_surfaceformat.
+// Subset of a2xx_sq_surfaceformat - formats that RTs can be resolved to.
 enum class ColorFormat : uint32_t {
   k_8 = 2,
   k_1_5_5_5 = 3,
@@ -204,14 +204,10 @@
   k_32_FLOAT = 36,
   k_32_32_FLOAT = 37,
   k_32_32_32_32_FLOAT = 38,
-<<<<<<< HEAD
-
-  kUnknown0x36 = 0x36,  // not sure, but like 8888
-=======
+  k_8_8_8_8_AS_16_16_16_16 = 50,
   k_2_10_10_10_AS_16_16_16_16 = 54,
-  k_8_8_8_8_GAMMA = 62,
-  k_2_10_10_10_FLOAT = 63,
->>>>>>> 1ae9b826
+  k_10_11_11_AS_16_16_16_16 = 55,
+  k_11_11_10_AS_16_16_16_16 = 56,
 };
 
 enum class VertexFormat : uint32_t {
