/**
 ******************************************************************************
 * Xenia : Xbox 360 Emulator Research Project                                 *
 ******************************************************************************
 * Copyright 2020 Ben Vanik. All rights reserved.                             *
 * Released under the BSD license - see LICENSE in the root for more details. *
 ******************************************************************************
 */

#include "xenia/ui/vulkan/vulkan_instance.h"

#include <cinttypes>
#include <cstring>
#include <mutex>
#include <string>

#include "third_party/renderdoc/renderdoc_app.h"

#include "xenia/base/assert.h"
#include "xenia/base/logging.h"
#include "xenia/base/math.h"
#include "xenia/base/platform.h"
#include "xenia/base/profiling.h"
#include "xenia/ui/vulkan/vulkan.h"
#include "xenia/ui/vulkan/vulkan_immediate_drawer.h"
#include "xenia/ui/vulkan/vulkan_util.h"
#include "xenia/ui/window.h"

#if XE_PLATFORM_LINUX
#include <dlfcn.h>
#elif XE_PLATFORM_WIN32
#include "xenia/base/platform_win.h"
#endif

#if XE_PLATFORM_LINUX
#include "xenia/ui/window_gtk.h"
#endif

#define VK_API_VERSION VK_API_VERSION_1_1

namespace xe {
namespace ui {
namespace vulkan {

VulkanInstance::VulkanInstance() {
  if (cvars::vulkan_validation) {
    DeclareRequiredLayer("VK_LAYER_LUNARG_standard_validation",
                         Version::Make(0, 0, 0), true);
    // DeclareRequiredLayer("VK_LAYER_GOOGLE_unique_objects", Version::Make(0,
    // 0, 0), true);
    /*
    DeclareRequiredLayer("VK_LAYER_GOOGLE_threading", Version::Make(0, 0, 0),
                         true);
    DeclareRequiredLayer("VK_LAYER_LUNARG_core_validation",
                         Version::Make(0, 0, 0), true);
    DeclareRequiredLayer("VK_LAYER_LUNARG_object_tracker",
                         Version::Make(0, 0, 0), true);
    DeclareRequiredLayer("VK_LAYER_LUNARG_draw_state", Version::Make(0, 0, 0),
                         true);
    DeclareRequiredLayer("VK_LAYER_LUNARG_parameter_validation",
                         Version::Make(0, 0, 0), true);
    DeclareRequiredLayer("VK_LAYER_LUNARG_swapchain", Version::Make(0, 0, 0),
                         true);
    DeclareRequiredLayer("VK_LAYER_LUNARG_device_limits",
                         Version::Make(0, 0, 0), true);
    DeclareRequiredLayer("VK_LAYER_LUNARG_image", Version::Make(0, 0, 0), true);
    */
    DeclareRequiredExtension(VK_EXT_DEBUG_REPORT_EXTENSION_NAME,
                             Version::Make(0, 0, 0), true);
  }

  DeclareRequiredExtension(VK_EXT_DEBUG_MARKER_EXTENSION_NAME,
                           Version::Make(0, 0, 0), true);
  DeclareRequiredExtension(VK_KHR_SURFACE_EXTENSION_NAME,
                           Version::Make(0, 0, 0), true);
#if XE_PLATFORM_WIN32
  DeclareRequiredExtension(VK_KHR_WIN32_SURFACE_EXTENSION_NAME,
                           Version::Make(0, 0, 0), true);
#elif XE_PLATFORM_LINUX
#ifdef GDK_WINDOWING_X11
  DeclareRequiredExtension(VK_KHR_XCB_SURFACE_EXTENSION_NAME,
                           Version::Make(0, 0, 0), true);
#else
#error No Vulkan surface extension for the GDK backend defined yet.
#endif
#else
#error No Vulkan surface extension for the platform defined yet.
#endif
}

VulkanInstance::~VulkanInstance() { DestroyInstance(); }

bool VulkanInstance::Initialize() {
  auto version = Version::Parse(VK_API_VERSION);
  XELOGVK("Initializing Vulkan {}...", version.pretty_string);

  // Load the library.
  bool library_functions_loaded = true;
#if XE_PLATFORM_LINUX
#if XE_PLATFORM_ANDROID
  const char* libvulkan_name = "libvulkan.so";
#else
  const char* libvulkan_name = "libvulkan.so.1";
#endif
  // http://developer.download.nvidia.com/mobile/shield/assets/Vulkan/UsingtheVulkanAPI.pdf
  library_ = dlopen(libvulkan_name, RTLD_NOW | RTLD_LOCAL);
  if (!library_) {
    XELOGE("Failed to load {}", libvulkan_name);
    return false;
  }
#define XE_VULKAN_LOAD_MODULE_LFN(name) \
  library_functions_loaded &=           \
      (lfn_.name = PFN_##name(dlsym(library_, #name))) != nullptr;
#elif XE_PLATFORM_WIN32
  library_ = LoadLibraryA("vulkan-1.dll");
  if (!library_) {
    XELOGE("Failed to load vulkan-1.dll");
    return false;
  }
#define XE_VULKAN_LOAD_MODULE_LFN(name) \
  library_functions_loaded &=           \
      (lfn_.name = PFN_##name(GetProcAddress(library_, #name))) != nullptr;
#else
#error No Vulkan library loading provided for the target platform.
#endif
  XE_VULKAN_LOAD_MODULE_LFN(vkGetInstanceProcAddr);
  XE_VULKAN_LOAD_MODULE_LFN(vkDestroyInstance);
#undef XE_VULKAN_LOAD_MODULE_LFN
  if (!library_functions_loaded) {
    XELOGE("Failed to get Vulkan library function pointers");
    return false;
  }
  library_functions_loaded &=
      (lfn_.vkCreateInstance = PFN_vkCreateInstance(lfn_.vkGetInstanceProcAddr(
           VK_NULL_HANDLE, "vkCreateInstance"))) != nullptr;
  library_functions_loaded &=
      (lfn_.vkEnumerateInstanceExtensionProperties =
           PFN_vkEnumerateInstanceExtensionProperties(
               lfn_.vkGetInstanceProcAddr(
                   VK_NULL_HANDLE,
                   "vkEnumerateInstanceExtensionProperties"))) != nullptr;
  library_functions_loaded &=
      (lfn_.vkEnumerateInstanceLayerProperties =
           PFN_vkEnumerateInstanceLayerProperties(lfn_.vkGetInstanceProcAddr(
               VK_NULL_HANDLE, "vkEnumerateInstanceLayerProperties"))) !=
      nullptr;
  if (!library_functions_loaded) {
    XELOGE(
        "Failed to get Vulkan library function pointers via "
        "vkGetInstanceProcAddr");
    return false;
  }

  // Get all of the global layers and extensions provided by the system.
  if (!QueryGlobals()) {
    XELOGE("Failed to query instance globals");
    return false;
  }

  // Create the vulkan instance used by the application with our required
  // extensions and layers.
  if (!CreateInstance()) {
    XELOGE("Failed to create instance");
    return false;
  }

  // Query available devices so that we can pick one.
  if (!QueryDevices()) {
    XELOGE("Failed to query devices");
    return false;
  }

  // Hook into renderdoc, if it's available.
  EnableRenderDoc();

  XELOGVK("Instance initialized successfully!");
  return true;
}

bool VulkanInstance::EnableRenderDoc() {
  // RenderDoc injects itself into our process, so we should be able to get it.
  pRENDERDOC_GetAPI get_api = nullptr;
#if XE_PLATFORM_WIN32
  auto module_handle = GetModuleHandleW(L"renderdoc.dll");
  if (!module_handle) {
    XELOGI("RenderDoc support requested but it is not attached");
    return false;
  }
  get_api = reinterpret_cast<pRENDERDOC_GetAPI>(
      GetProcAddress(module_handle, "RENDERDOC_GetAPI"));
#else
// TODO(benvanik): dlsym/etc - abstracted in base/.
#endif  // XE_PLATFORM_32
  if (!get_api) {
    XELOGI("RenderDoc support requested but it is not attached");
    return false;
  }

  // Request all API function pointers.
  if (!get_api(eRENDERDOC_API_Version_1_0_1,
               reinterpret_cast<void**>(&renderdoc_api_))) {
    XELOGE("RenderDoc found but was unable to get API - version mismatch?");
    return false;
  }
  auto api = reinterpret_cast<RENDERDOC_API_1_0_1*>(renderdoc_api_);

  // Query version.
  int major;
  int minor;
  int patch;
  api->GetAPIVersion(&major, &minor, &patch);
  XELOGI("RenderDoc attached; {}.{}.{}", major, minor, patch);

  is_renderdoc_attached_ = true;

  return true;
}

bool VulkanInstance::QueryGlobals() {
  // Scan global layers and accumulate properties.
  // We do this in a loop so that we can allocate the required amount of
  // memory and handle race conditions while querying.
  uint32_t count = 0;
  std::vector<VkLayerProperties> global_layer_properties;
  VkResult err;
  do {
    err = lfn_.vkEnumerateInstanceLayerProperties(&count, nullptr);
    CheckResult(err, "vkEnumerateInstanceLayerProperties");
    global_layer_properties.resize(count);
    err = lfn_.vkEnumerateInstanceLayerProperties(
        &count, global_layer_properties.data());
  } while (err == VK_INCOMPLETE);
  CheckResult(err, "vkEnumerateInstanceLayerProperties");
  global_layers_.resize(count);
  for (size_t i = 0; i < global_layers_.size(); ++i) {
    auto& global_layer = global_layers_[i];
    global_layer.properties = global_layer_properties[i];

    // Get all extensions available for the layer.
    do {
      err = lfn_.vkEnumerateInstanceExtensionProperties(
          global_layer.properties.layerName, &count, nullptr);
      CheckResult(err, "vkEnumerateInstanceExtensionProperties");
      global_layer.extensions.resize(count);
      err = lfn_.vkEnumerateInstanceExtensionProperties(
          global_layer.properties.layerName, &count,
          global_layer.extensions.data());
    } while (err == VK_INCOMPLETE);
    CheckResult(err, "vkEnumerateInstanceExtensionProperties");
  }
  XELOGVK("Found {} global layers:", global_layers_.size());
  for (size_t i = 0; i < global_layers_.size(); ++i) {
    auto& global_layer = global_layers_[i];
    auto spec_version = Version::Parse(global_layer.properties.specVersion);
    auto impl_version =
        Version::Parse(global_layer.properties.implementationVersion);
    XELOGVK("- {} (spec: {}, impl: {})", global_layer.properties.layerName,
            spec_version.pretty_string, impl_version.pretty_string);
    XELOGVK("  {}", global_layer.properties.description);
    if (!global_layer.extensions.empty()) {
      XELOGVK("  {} extensions:", global_layer.extensions.size());
      DumpExtensions(global_layer.extensions, "  ");
    }
  }

  // Scan global extensions.
  do {
    err = lfn_.vkEnumerateInstanceExtensionProperties(nullptr, &count, nullptr);
    CheckResult(err, "vkEnumerateInstanceExtensionProperties");
    global_extensions_.resize(count);
    err = lfn_.vkEnumerateInstanceExtensionProperties(
        nullptr, &count, global_extensions_.data());
  } while (err == VK_INCOMPLETE);
  CheckResult(err, "vkEnumerateInstanceExtensionProperties");
  XELOGVK("Found {} global extensions:", global_extensions_.size());
  DumpExtensions(global_extensions_, "");

  return true;
}

VkBool32 VKAPI_PTR DebugMessageCallback(VkDebugReportFlagsEXT flags,
                                        VkDebugReportObjectTypeEXT objectType,
                                        uint64_t object, size_t location,
                                        int32_t messageCode,
                                        const char* pLayerPrefix,
                                        const char* pMessage, void* pUserData) {
  if (strcmp(pLayerPrefix, "Validation") == 0) {
    const char* blacklist[] = {
        "bound but it was never updated. You may want to either update it or "
        "not bind it.",
        "is being used in draw but has not been updated.",
    };
    for (uint32_t i = 0; i < xe::countof(blacklist); ++i) {
      if (strstr(pMessage, blacklist[i]) != nullptr) {
        return false;
      }
    }
  }

  auto instance = reinterpret_cast<VulkanInstance*>(pUserData);
  const char* message_type = "UNKNOWN";
  if (flags & VK_DEBUG_REPORT_ERROR_BIT_EXT) {
    message_type = "ERROR";
  } else if (flags & VK_DEBUG_REPORT_WARNING_BIT_EXT) {
    message_type = "WARN";
  } else if (flags & VK_DEBUG_REPORT_PERFORMANCE_WARNING_BIT_EXT) {
    message_type = "PERF WARN";
  } else if (flags & VK_DEBUG_REPORT_INFORMATION_BIT_EXT) {
    message_type = "INFO";
  } else if (flags & VK_DEBUG_REPORT_DEBUG_BIT_EXT) {
    message_type = "DEBUG";
  }

  XELOGVK("[{}/{}:{}] {}", pLayerPrefix, message_type, messageCode, pMessage);
  return false;
}

bool VulkanInstance::CreateInstance() {
  XELOGVK("Verifying layers and extensions...");

  // Gather list of enabled layer names.
  auto layers_result = CheckRequirements(required_layers_, global_layers_);
  auto& enabled_layers = layers_result.second;

  // Gather list of enabled extension names.
  auto extensions_result =
      CheckRequirements(required_extensions_, global_extensions_);
  auto& enabled_extensions = extensions_result.second;

  // We wait until both extensions and layers are checked before failing out so
  // that the user gets a complete list of what they have/don't.
  if (!extensions_result.first || !layers_result.first) {
    XELOGE("Layer and extension verification failed; aborting initialization");
    return false;
  }

  XELOGVK("Initializing application instance...");

  VkDebugReportCallbackCreateInfoEXT debug_info;
  debug_info.sType = VK_STRUCTURE_TYPE_DEBUG_REPORT_CREATE_INFO_EXT;
  debug_info.pNext = nullptr;
  // TODO(benvanik): flags to set these.
  debug_info.flags =
      VK_DEBUG_REPORT_INFORMATION_BIT_EXT | VK_DEBUG_REPORT_WARNING_BIT_EXT |
      VK_DEBUG_REPORT_PERFORMANCE_WARNING_BIT_EXT |
      VK_DEBUG_REPORT_ERROR_BIT_EXT | VK_DEBUG_REPORT_DEBUG_BIT_EXT;
  debug_info.pfnCallback = &DebugMessageCallback;
  debug_info.pUserData = this;

  // TODO(benvanik): use GetEntryInfo?
  VkApplicationInfo application_info;
  application_info.sType = VK_STRUCTURE_TYPE_APPLICATION_INFO;
  application_info.pNext = &debug_info;
  application_info.pApplicationName = "xenia";
  application_info.applicationVersion = 1;
  application_info.pEngineName = "xenia";
  application_info.engineVersion = 1;
  application_info.apiVersion = VK_API_VERSION;

  VkInstanceCreateInfo instance_info;
  instance_info.sType = VK_STRUCTURE_TYPE_INSTANCE_CREATE_INFO;
  instance_info.pNext = nullptr;
  instance_info.flags = 0;
  instance_info.pApplicationInfo = &application_info;
  instance_info.enabledLayerCount =
      static_cast<uint32_t>(enabled_layers.size());
  instance_info.ppEnabledLayerNames = enabled_layers.data();
  instance_info.enabledExtensionCount =
      static_cast<uint32_t>(enabled_extensions.size());
  instance_info.ppEnabledExtensionNames = enabled_extensions.data();

  auto err = lfn_.vkCreateInstance(&instance_info, nullptr, &handle);
  if (err != VK_SUCCESS) {
    XELOGE("vkCreateInstance returned {}", to_string(err));
  }
  switch (err) {
    case VK_SUCCESS:
      // Ok!
      break;
    case VK_ERROR_INITIALIZATION_FAILED:
      XELOGE("Instance initialization failed; generic");
      return false;
    case VK_ERROR_INCOMPATIBLE_DRIVER:
      XELOGE(
          "Instance initialization failed; cannot find a compatible Vulkan "
          "installable client driver (ICD)");
      return false;
    case VK_ERROR_EXTENSION_NOT_PRESENT:
      XELOGE("Instance initialization failed; requested extension not present");
      return false;
    case VK_ERROR_LAYER_NOT_PRESENT:
      XELOGE("Instance initialization failed; requested layer not present");
      return false;
    default:
      XELOGE("Instance initialization failed; unknown: {}", to_string(err));
      return false;
  }

<<<<<<< HEAD
  // Load Vulkan entry points and extensions.
  volkLoadInstance(handle);
=======
  // Check if extensions are enabled.
  dbg_report_ena_ = false;
  for (const char* enabled_extension : enabled_extensions) {
    if (!dbg_report_ena_ &&
        !std::strcmp(enabled_extension, VK_EXT_DEBUG_REPORT_EXTENSION_NAME)) {
      dbg_report_ena_ = true;
    }
  }

  // Get instance functions.
  std::memset(&ifn_, 0, sizeof(ifn_));
  bool instance_functions_loaded = true;
#define XE_UI_VULKAN_FUNCTION(name)                                          \
  instance_functions_loaded &=                                               \
      (ifn_.name = PFN_##name(lfn_.vkGetInstanceProcAddr(handle, #name))) != \
      nullptr;
#include "xenia/ui/vulkan/functions/instance_1_0.inc"
#include "xenia/ui/vulkan/functions/instance_khr_surface.inc"
#if XE_PLATFORM_ANDROID
#include "xenia/ui/vulkan/functions/instance_khr_android_surface.inc"
#elif XE_PLATFORM_GNU_LINUX
#include "xenia/ui/vulkan/functions/instance_khr_xcb_surface.inc"
#elif XE_PLATFORM_WIN32
#include "xenia/ui/vulkan/functions/instance_khr_win32_surface.inc"
#endif
  if (dbg_report_ena_) {
#include "xenia/ui/vulkan/functions/instance_ext_debug_report.inc"
  }
#undef XE_VULKAN_LOAD_IFN
  if (!instance_functions_loaded) {
    XELOGE("Failed to get Vulkan instance function pointers");
    return false;
  }
>>>>>>> f6f524b8

  // Enable debug validation, if needed.
  EnableDebugValidation();

  return true;
}

void VulkanInstance::DestroyInstance() {
  if (handle) {
    DisableDebugValidation();
    lfn_.vkDestroyInstance(handle, nullptr);
    handle = nullptr;
  }

#if XE_PLATFORM_LINUX
  if (library_) {
    dlclose(library_);
    library_ = nullptr;
  }
#elif XE_PLATFORM_WIN32
  if (library_) {
    FreeLibrary(library_);
    library_ = nullptr;
  }
#endif
}

void VulkanInstance::EnableDebugValidation() {
  if (!dbg_report_ena_) {
    XELOGVK("Debug validation layer not installed; ignoring");
    return;
  }
  if (dbg_report_callback_) {
    DisableDebugValidation();
  }
  VkDebugReportCallbackCreateInfoEXT create_info;
  create_info.sType = VK_STRUCTURE_TYPE_DEBUG_REPORT_CREATE_INFO_EXT;
  create_info.pNext = nullptr;
  // TODO(benvanik): flags to set these.
  create_info.flags =
      VK_DEBUG_REPORT_INFORMATION_BIT_EXT | VK_DEBUG_REPORT_WARNING_BIT_EXT |
      VK_DEBUG_REPORT_PERFORMANCE_WARNING_BIT_EXT |
      VK_DEBUG_REPORT_ERROR_BIT_EXT | VK_DEBUG_REPORT_DEBUG_BIT_EXT;
  create_info.pfnCallback = &DebugMessageCallback;
  create_info.pUserData = this;
  auto status = ifn_.vkCreateDebugReportCallbackEXT(
      handle, &create_info, nullptr, &dbg_report_callback_);
  if (status == VK_SUCCESS) {
    XELOGVK("Debug validation layer enabled");
  } else {
    XELOGVK("Debug validation layer failed to install; error {}",
            to_string(status));
  }
}

void VulkanInstance::DisableDebugValidation() {
  if (!dbg_report_ena_ || !dbg_report_callback_) {
    return;
  }
  ifn_.vkDestroyDebugReportCallbackEXT(handle, dbg_report_callback_, nullptr);
  dbg_report_callback_ = nullptr;
}

bool VulkanInstance::QueryDevices() {
  // Get handles to all devices.
  uint32_t count = 0;
  std::vector<VkPhysicalDevice> device_handles;
  auto err = ifn_.vkEnumeratePhysicalDevices(handle, &count, nullptr);
  CheckResult(err, "vkEnumeratePhysicalDevices");

  device_handles.resize(count);
  err = ifn_.vkEnumeratePhysicalDevices(handle, &count, device_handles.data());
  CheckResult(err, "vkEnumeratePhysicalDevices");

  // Query device info.
  for (size_t i = 0; i < device_handles.size(); ++i) {
    auto device_handle = device_handles[i];
    DeviceInfo device_info;
    device_info.handle = device_handle;

    // Query general attributes.
    ifn_.vkGetPhysicalDeviceProperties(device_handle, &device_info.properties);
    ifn_.vkGetPhysicalDeviceFeatures(device_handle, &device_info.features);
    ifn_.vkGetPhysicalDeviceMemoryProperties(device_handle,
                                             &device_info.memory_properties);

    // Gather queue family properties.
    ifn_.vkGetPhysicalDeviceQueueFamilyProperties(device_handle, &count,
                                                  nullptr);
    device_info.queue_family_properties.resize(count);
    ifn_.vkGetPhysicalDeviceQueueFamilyProperties(
        device_handle, &count, device_info.queue_family_properties.data());

    // Gather layers.
    std::vector<VkLayerProperties> layer_properties;
    err = ifn_.vkEnumerateDeviceLayerProperties(device_handle, &count, nullptr);
    CheckResult(err, "vkEnumerateDeviceLayerProperties");
    layer_properties.resize(count);
    err = ifn_.vkEnumerateDeviceLayerProperties(device_handle, &count,
                                                layer_properties.data());
    CheckResult(err, "vkEnumerateDeviceLayerProperties");
    for (size_t j = 0; j < layer_properties.size(); ++j) {
      LayerInfo layer_info;
      layer_info.properties = layer_properties[j];
      err = ifn_.vkEnumerateDeviceExtensionProperties(
          device_handle, layer_info.properties.layerName, &count, nullptr);
      CheckResult(err, "vkEnumerateDeviceExtensionProperties");
      layer_info.extensions.resize(count);
      err = ifn_.vkEnumerateDeviceExtensionProperties(
          device_handle, layer_info.properties.layerName, &count,
          layer_info.extensions.data());
      CheckResult(err, "vkEnumerateDeviceExtensionProperties");
      device_info.layers.push_back(std::move(layer_info));
    }

    // Gather extensions.
    err = ifn_.vkEnumerateDeviceExtensionProperties(device_handle, nullptr,
                                                    &count, nullptr);
    CheckResult(err, "vkEnumerateDeviceExtensionProperties");
    device_info.extensions.resize(count);
    err = ifn_.vkEnumerateDeviceExtensionProperties(
        device_handle, nullptr, &count, device_info.extensions.data());
    CheckResult(err, "vkEnumerateDeviceExtensionProperties");

    available_devices_.push_back(std::move(device_info));
  }

  XELOGVK("Found {} physical devices:", available_devices_.size());
  for (size_t i = 0; i < available_devices_.size(); ++i) {
    auto& device_info = available_devices_[i];
    XELOGVK("- Device {}:", i);
    DumpDeviceInfo(device_info);
  }

  return true;
}

void VulkanInstance::DumpLayers(const std::vector<LayerInfo>& layers,
                                const char* indent) {
  for (size_t i = 0; i < layers.size(); ++i) {
    auto& layer = layers[i];
    auto spec_version = Version::Parse(layer.properties.specVersion);
    auto impl_version = Version::Parse(layer.properties.implementationVersion);
    XELOGVK("{}- {} (spec: {}, impl: {})", indent, layer.properties.layerName,
            spec_version.pretty_string, impl_version.pretty_string);
    XELOGVK("{}  {}", indent, layer.properties.description);
    if (!layer.extensions.empty()) {
      XELOGVK("{}  {} extensions:", indent, layer.extensions.size());
      DumpExtensions(layer.extensions, std::strlen(indent) ? "    " : "  ");
    }
  }
}

void VulkanInstance::DumpExtensions(
    const std::vector<VkExtensionProperties>& extensions, const char* indent) {
  for (size_t i = 0; i < extensions.size(); ++i) {
    auto& extension = extensions[i];
    auto version = Version::Parse(extension.specVersion);
    XELOGVK("{}- {} ({})", indent, extension.extensionName,
            version.pretty_string);
  }
}

void VulkanInstance::DumpDeviceInfo(const DeviceInfo& device_info) {
  auto& properties = device_info.properties;
  auto api_version = Version::Parse(properties.apiVersion);
  auto driver_version = Version::Parse(properties.driverVersion);
  XELOGVK("  apiVersion     = {}", api_version.pretty_string);
  XELOGVK("  driverVersion  = {}", driver_version.pretty_string);
  XELOGVK("  vendorId       = {:#04x}", properties.vendorID);
  XELOGVK("  deviceId       = {:#04x}", properties.deviceID);
  XELOGVK("  deviceType     = {}", to_string(properties.deviceType));
  XELOGVK("  deviceName     = {}", properties.deviceName);

  auto& memory_props = device_info.memory_properties;
  XELOGVK("  Memory Heaps:");
  for (size_t j = 0; j < memory_props.memoryHeapCount; ++j) {
    XELOGVK("  - Heap {}: {} bytes", j, memory_props.memoryHeaps[j].size);
    for (size_t k = 0; k < memory_props.memoryTypeCount; ++k) {
      if (memory_props.memoryTypes[k].heapIndex == j) {
        XELOGVK("    - Type {}:", k);
        auto type_flags = memory_props.memoryTypes[k].propertyFlags;
        if (!type_flags) {
          XELOGVK("      VK_MEMORY_PROPERTY_DEVICE_ONLY");
        }
        if (type_flags & VK_MEMORY_PROPERTY_DEVICE_LOCAL_BIT) {
          XELOGVK("      VK_MEMORY_PROPERTY_DEVICE_LOCAL_BIT");
        }
        if (type_flags & VK_MEMORY_PROPERTY_HOST_VISIBLE_BIT) {
          XELOGVK("      VK_MEMORY_PROPERTY_HOST_VISIBLE_BIT");
        }
        if (type_flags & VK_MEMORY_PROPERTY_HOST_COHERENT_BIT) {
          XELOGVK("      VK_MEMORY_PROPERTY_HOST_COHERENT_BIT");
        }
        if (type_flags & VK_MEMORY_PROPERTY_HOST_CACHED_BIT) {
          XELOGVK("      VK_MEMORY_PROPERTY_HOST_CACHED_BIT");
        }
        if (type_flags & VK_MEMORY_PROPERTY_LAZILY_ALLOCATED_BIT) {
          XELOGVK("      VK_MEMORY_PROPERTY_LAZILY_ALLOCATED_BIT");
        }
      }
    }
  }

  XELOGVK("  Queue Families:");
  for (size_t j = 0; j < device_info.queue_family_properties.size(); ++j) {
    auto& queue_props = device_info.queue_family_properties[j];
    XELOGVK("  - Queue {}:", j);
    XELOGVK(
        "    queueFlags         = {}{}{}{}",
        (queue_props.queueFlags & VK_QUEUE_GRAPHICS_BIT) ? "graphics, " : "",
        (queue_props.queueFlags & VK_QUEUE_COMPUTE_BIT) ? "compute, " : "",
        (queue_props.queueFlags & VK_QUEUE_TRANSFER_BIT) ? "transfer, " : "",
        (queue_props.queueFlags & VK_QUEUE_SPARSE_BINDING_BIT) ? "sparse, "
                                                               : "");
    XELOGVK("    queueCount         = {}", queue_props.queueCount);
    XELOGVK("    timestampValidBits = {}", queue_props.timestampValidBits);
  }

  XELOGVK("  Layers:");
  DumpLayers(device_info.layers, "  ");

  XELOGVK("  Extensions:");
  DumpExtensions(device_info.extensions, "  ");
}

}  // namespace vulkan
}  // namespace ui
}  // namespace xe<|MERGE_RESOLUTION|>--- conflicted
+++ resolved
@@ -32,7 +32,7 @@
 #include "xenia/base/platform_win.h"
 #endif
 
-#if XE_PLATFORM_LINUX
+#if XE_PLATFORM_GNU_LINUX
 #include "xenia/ui/window_gtk.h"
 #endif
 
@@ -71,21 +71,6 @@
 
   DeclareRequiredExtension(VK_EXT_DEBUG_MARKER_EXTENSION_NAME,
                            Version::Make(0, 0, 0), true);
-  DeclareRequiredExtension(VK_KHR_SURFACE_EXTENSION_NAME,
-                           Version::Make(0, 0, 0), true);
-#if XE_PLATFORM_WIN32
-  DeclareRequiredExtension(VK_KHR_WIN32_SURFACE_EXTENSION_NAME,
-                           Version::Make(0, 0, 0), true);
-#elif XE_PLATFORM_LINUX
-#ifdef GDK_WINDOWING_X11
-  DeclareRequiredExtension(VK_KHR_XCB_SURFACE_EXTENSION_NAME,
-                           Version::Make(0, 0, 0), true);
-#else
-#error No Vulkan surface extension for the GDK backend defined yet.
-#endif
-#else
-#error No Vulkan surface extension for the platform defined yet.
-#endif
 }
 
 VulkanInstance::~VulkanInstance() { DestroyInstance(); }
@@ -278,43 +263,6 @@
   return true;
 }
 
-VkBool32 VKAPI_PTR DebugMessageCallback(VkDebugReportFlagsEXT flags,
-                                        VkDebugReportObjectTypeEXT objectType,
-                                        uint64_t object, size_t location,
-                                        int32_t messageCode,
-                                        const char* pLayerPrefix,
-                                        const char* pMessage, void* pUserData) {
-  if (strcmp(pLayerPrefix, "Validation") == 0) {
-    const char* blacklist[] = {
-        "bound but it was never updated. You may want to either update it or "
-        "not bind it.",
-        "is being used in draw but has not been updated.",
-    };
-    for (uint32_t i = 0; i < xe::countof(blacklist); ++i) {
-      if (strstr(pMessage, blacklist[i]) != nullptr) {
-        return false;
-      }
-    }
-  }
-
-  auto instance = reinterpret_cast<VulkanInstance*>(pUserData);
-  const char* message_type = "UNKNOWN";
-  if (flags & VK_DEBUG_REPORT_ERROR_BIT_EXT) {
-    message_type = "ERROR";
-  } else if (flags & VK_DEBUG_REPORT_WARNING_BIT_EXT) {
-    message_type = "WARN";
-  } else if (flags & VK_DEBUG_REPORT_PERFORMANCE_WARNING_BIT_EXT) {
-    message_type = "PERF WARN";
-  } else if (flags & VK_DEBUG_REPORT_INFORMATION_BIT_EXT) {
-    message_type = "INFO";
-  } else if (flags & VK_DEBUG_REPORT_DEBUG_BIT_EXT) {
-    message_type = "DEBUG";
-  }
-
-  XELOGVK("[{}/{}:{}] {}", pLayerPrefix, message_type, messageCode, pMessage);
-  return false;
-}
-
 bool VulkanInstance::CreateInstance() {
   XELOGVK("Verifying layers and extensions...");
 
@@ -336,21 +284,10 @@
 
   XELOGVK("Initializing application instance...");
 
-  VkDebugReportCallbackCreateInfoEXT debug_info;
-  debug_info.sType = VK_STRUCTURE_TYPE_DEBUG_REPORT_CREATE_INFO_EXT;
-  debug_info.pNext = nullptr;
-  // TODO(benvanik): flags to set these.
-  debug_info.flags =
-      VK_DEBUG_REPORT_INFORMATION_BIT_EXT | VK_DEBUG_REPORT_WARNING_BIT_EXT |
-      VK_DEBUG_REPORT_PERFORMANCE_WARNING_BIT_EXT |
-      VK_DEBUG_REPORT_ERROR_BIT_EXT | VK_DEBUG_REPORT_DEBUG_BIT_EXT;
-  debug_info.pfnCallback = &DebugMessageCallback;
-  debug_info.pUserData = this;
-
   // TODO(benvanik): use GetEntryInfo?
   VkApplicationInfo application_info;
   application_info.sType = VK_STRUCTURE_TYPE_APPLICATION_INFO;
-  application_info.pNext = &debug_info;
+  application_info.pNext = nullptr;
   application_info.pApplicationName = "xenia";
   application_info.applicationVersion = 1;
   application_info.pEngineName = "xenia";
@@ -396,10 +333,6 @@
       return false;
   }
 
-<<<<<<< HEAD
-  // Load Vulkan entry points and extensions.
-  volkLoadInstance(handle);
-=======
   // Check if extensions are enabled.
   dbg_report_ena_ = false;
   for (const char* enabled_extension : enabled_extensions) {
@@ -433,7 +366,6 @@
     XELOGE("Failed to get Vulkan instance function pointers");
     return false;
   }
->>>>>>> f6f524b8
 
   // Enable debug validation, if needed.
   EnableDebugValidation();
@@ -459,6 +391,43 @@
     library_ = nullptr;
   }
 #endif
+}
+
+VkBool32 VKAPI_PTR DebugMessageCallback(VkDebugReportFlagsEXT flags,
+                                        VkDebugReportObjectTypeEXT objectType,
+                                        uint64_t object, size_t location,
+                                        int32_t messageCode,
+                                        const char* pLayerPrefix,
+                                        const char* pMessage, void* pUserData) {
+  if (strcmp(pLayerPrefix, "Validation") == 0) {
+    const char* blacklist[] = {
+        "bound but it was never updated. You may want to either update it or "
+        "not bind it.",
+        "is being used in draw but has not been updated.",
+    };
+    for (uint32_t i = 0; i < xe::countof(blacklist); ++i) {
+      if (strstr(pMessage, blacklist[i]) != nullptr) {
+        return false;
+      }
+    }
+  }
+
+  auto instance = reinterpret_cast<VulkanInstance*>(pUserData);
+  const char* message_type = "UNKNOWN";
+  if (flags & VK_DEBUG_REPORT_ERROR_BIT_EXT) {
+    message_type = "ERROR";
+  } else if (flags & VK_DEBUG_REPORT_WARNING_BIT_EXT) {
+    message_type = "WARN";
+  } else if (flags & VK_DEBUG_REPORT_PERFORMANCE_WARNING_BIT_EXT) {
+    message_type = "PERF WARN";
+  } else if (flags & VK_DEBUG_REPORT_INFORMATION_BIT_EXT) {
+    message_type = "INFO";
+  } else if (flags & VK_DEBUG_REPORT_DEBUG_BIT_EXT) {
+    message_type = "DEBUG";
+  }
+
+  XELOGVK("[{}/{}:{}] {}", pLayerPrefix, message_type, messageCode, pMessage);
+  return false;
 }
 
 void VulkanInstance::EnableDebugValidation() {
